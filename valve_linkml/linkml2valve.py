--- conflicted
+++ resolved
@@ -98,18 +98,12 @@
         map_data(yaml_schema_path, data_dir)
 
 
-<<<<<<< HEAD
 def table_row(class_name: str, class_description: str, table_dir: str):
-=======
-
-def class2table_row(class_name: str, class_description: str, table_dir: str, table_type: str):
-    # A class is a Table row
->>>>>>> c527ec6d
     return {
         "table": class_name,
         "path": f'{table_dir}/{class_name}.tsv',
         "description": class_description,
-        "type": table_type,
+        "type": None,
     }
 
 def column_row(column_name: str, table_name: str, description: str, datatype: str, structure: str, is_required: bool):
@@ -122,47 +116,7 @@
         "description": description,
     }
 
-<<<<<<< HEAD
 def datatype_row(slot_name: str, slot_description, slot_pattern: str, slot_enum_values: List[str] = None):
-=======
-def slot2column_datatype(slot_usage_datatype: str, slot_range_name: str, is_slot_range_a_class: bool, slot_range_identifier_type: str):
-    # These map to a Column's "datatype":
-        # - a slot's class-specific, slot_usage datatype
-        # - a primitive type if the range is not a class
-        # - a slot's range class's primary key if the range is a class
-        # - the default datatype
-    if slot_usage_datatype is not None:
-        return slot_usage_datatype
-    elif slot_range_name is not None:
-        if not is_slot_range_a_class:
-            # Range is not a class, e.g. a default/scalar type, so map to its name
-            return slot_range_name
-        elif slot_range_identifier_type is not None:
-            # Range is a class AND has an identifier, so map to the datatype of the class's identifier (primary key)
-            return slot_range_identifier_type
-        else:
-            # Range is a class but doesn't have an identifier, so map to the default datatype
-            return SCHEMA_DEFAULT_RANGE
-    else:
-        return SCHEMA_DEFAULT_RANGE
-
-
-def slot2column_structure(slot_range_name: str, slot_range_identifier_name: str, is_slot_range_a_class: bool, is_primary_key: bool):
-    # These map to a Column's "structure":
-        # - 'primary' if the slot is an identifier or key
-        # - a 'from()' foreign key constraint if the slot has a range that's a class AND that class has an identifier/primary key
-    if is_primary_key:
-        return 'primary'
-    elif (slot_range_name is not None) and is_slot_range_a_class and (slot_range_identifier_name is not None):
-        # from() represents a foreign key constraint. The foreign key table is the class, the foreign key column is the identifier for that class.
-        # TODO: if the range class doesn't have an identifier, we'll need to create one and also generate identifier values for its data
-        return f'from({slot_range_name}.{slot_range_identifier_name})'
-    else:
-        return None
-
-def slot2datatype_row(slot_name: str, slot_description, slot_pattern: str):
-    # A class-specific slot_usage maps to a Datatype row
->>>>>>> c527ec6d
     # TODO Map slot minimum_value & maximum_value to ...?
     return {
         "datatype": slot_name,
@@ -203,19 +157,11 @@
 
     # Map all types to Datatype table rows
     for type in all_types:
-<<<<<<< HEAD
         datatype_rows.append(datatype_row(type.name, None, None, None))
-=======
-        datatype_dicts.append(slot2datatype_row(type.name, None, None))
->>>>>>> c527ec6d
     
     # Map classes to Table table rows
     for linkml_class in all_classes:
-<<<<<<< HEAD
         table_rows.append(table_row(linkml_class.name, linkml_class.description, data_table_dir))
-=======
-        table_dicts.append(class2table_row(linkml_class.name, linkml_class.description, data_table_dir, None))
->>>>>>> c527ec6d
 
         class_has_primary_key = False
         
@@ -270,21 +216,17 @@
 
     # Map Enums
     for enum in all_enums:
-<<<<<<< HEAD
-        map_enum(enum, all_column_rows, datatype_rows, table_rows, output_dir)
-=======
         # Map enum to Table table, with a Permissible Value column and IRI/meaning column
-        enum_table = class2table_row(enum.name, enum.description, output_dir, "enum")
-        table_dicts.append(enum_table)
+        enum_table = table_row(enum.name, enum.description, output_dir)
+        table_rows.append(enum_table)
         # Use the value as the primary key so it can serve as a foreign key
-        column_dicts.append(slot2column_row("permissible_value", enum.name, "Permissible Value", None, None, None, None, False, is_primary_key=True, is_required=True))
-        column_dicts.append(slot2column_row("meaning", enum.name, "CURIE meaning", None, None, None, None, False, False, is_required=True))
+        all_column_rows.append(column_row("permissible_value", enum.name, "Permissible Value", DEFAULT_DATATYPE, "primary", is_required=True))
+        all_column_rows.append(column_row("meaning", enum.name, "CURIE meaning", DEFAULT_DATATYPE, "primary", is_required=True))
         # Map enum values to rows in the enum table
         permissible_values = enum.permissible_values
         enum_row_dicts = [ {"permissible_value": v, "meaning": permissible_values[v].meaning} for v in permissible_values ]
         write_dicts2tsv(enum_table["path"], enum_row_dicts, ["permissible_value", "meaning"])
     
->>>>>>> c527ec6d
 
     # Check invariants
     assert len(table_rows) >= class_count, f"{class_count} classes mapped to {len(table_rows)} tables. Expected at least as many tables as classes."
@@ -318,7 +260,6 @@
     # Instead, this will be mapped to another table after all class slots have been mapped and primary keys are generated.
     if slot.multivalued:
         LOGGER.info(f"Skipping multivalued slot '{slot.name}' in class '{slot_class.name}' for now.")
-<<<<<<< HEAD
         return None
     
     column_datatype = DEFAULT_DATATYPE
@@ -328,28 +269,6 @@
     if slot.identifier or slot.key:
         column_datatype = DEFAULT_PRIMARY_KEY_DATATYPE
         column_structure = "primary"
-=======
-        return
-
-    # Map the range of a class-specific slot_usage to a new Datatype row. Example: "primary_email" in Person uses a "person_primary_email" datatype.
-    # If slot_usage has a class as its range, then we map that to a from() foreign key "structure" in the Column table.
-    # TODO: If slot_usage has an enum as its range, then we map that to a from() foreign key "structure" in the Column table.
-    slot_usage = slot_class.slot_usage.get(slot.name)
-    slot_usage_datatype = None
-    if slot_usage is not None:
-        # If the slot usage range is a class, then we only need the identifier of that class as the datatype
-        slot_usage_class = next((c for c in all_classes if c.name == slot_usage.range), None)
-        # If the slot_usage range is an Enum, save it for later when adding all Enums
-        slot_usage_enum = next((e for e in all_enums if e.name == slot_usage.range), None)
-        if slot_usage_class is not None:
-            # TODO get datatype of identifier of range class of slot usage
-            # slot_usage_datatype = ...
-            pass
-        elif slot_usage_enum is None:
-            # Create a new Datatype for this slot usage. Then set that as the "datatype" in the Column table.
-            slot_usage_datatype = f"{slot_class.name.lower()}_{slot_usage.name}"
-            datatype_dicts.append(slot2datatype_row(slot_usage_datatype, None, slot_usage.pattern))
->>>>>>> c527ec6d
     
     # Map slot range to the Column's datatype and structure
     elif slot.range is not None:
@@ -402,27 +321,6 @@
     column_rows.append(column_row(new_column_name, new_column_table_name, f"generated column from multivalued slot {slot_class.name}.{slot.name}", 
                                         new_column_datatype, new_column_structure, slot.required))
 
-<<<<<<< HEAD
-
-def map_enum(enum: EnumDefinition, column_rows: List[dict], datatype_rows: List[dict], table_rows: List[dict], valve_dir: str):
-    # Map permissible enum values to "condition" in Datatype table
-    datatype_rows.append(datatype_row(enum.name, enum.description, None, enum.permissible_values))
-
-    # Map enum to Table table, with a Permissible Value column and IRI/meaning column
-    # table_rows.append(table_row(enum.name, enum.description, valve_dir))
-
-    # TODO: designate enum table "type" as "enum table" ?
-    # column_rows.append(column_row("permissible_value", enum.name, "Permissible Value", None, None, None, None, False, False, is_required=True))
-    # column_rows.append(column_row("meaning", enum.name, "IRI Meaning", None, None, None, None, False, False, is_required=True))
-
-    # Need to create a primary key so these permissible values can serve as foreign
-    # column_rows.append(column_row(DEFAULT_PRIMARY_KEY, enum.name, None, None, None, None, None, None, is_primary_key=True, is_required=True))
-
-    # TODO: actually create the enum table with permissible values + IRIs as rows
-
-
-=======
->>>>>>> c527ec6d
 def map_data(yaml_schema_path: str, yaml_data_dir: str):
     raise NotImplementedError("LinkML data mapping not implemented yet")
 
@@ -444,17 +342,11 @@
                 return s
         return None
 
-<<<<<<< HEAD
-def from_structure(table_name: str, column_name: str):
-    return f'from({table_name}.{column_name})'
-
-def format_enum_str(enum_values: List[str]):
-    return ','.join([f"'{v}'" for v in enum_values])
-=======
+def from_structure(table_name: str, column_name: str): return f'from({table_name}.{column_name})'
+
 def format_enum_datatype_condition(enum_values: List[str]): return f"in({format_enum_str(enum_values)})"
     
 def format_enum_str(enum_values: List[str]): return ','.join([f"'{v}'" for v in enum_values])
->>>>>>> c527ec6d
 
 def validate_schema(classes: List[ClassDefinition], slots: List[SlotDefinition], enums: List[EnumDefinition]):
     # Check for slots not associated to a class
