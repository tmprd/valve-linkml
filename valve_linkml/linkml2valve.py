#!/usr/bin/env python3
import os
import csv
import logging
from typing import List, Optional, Callable
from argparse import ArgumentParser

from linkml_runtime.utils.schemaview import SchemaView, SlotDefinition, ClassDefinition, ClassDefinitionName, EnumDefinition
import linkml.utils.converter

from .utils import write_dicts2tsv
from .data_generator import generate_schema_data

"""Usage: python3 -m valve_linkml.linkml2valve <linkml-yaml-schema-path> -d <linkml-yaml-data-directory>"""


LOGGER = logging.getLogger("linkml2valve")

VALVE_SCHEMA = {
    "table": {
        "headers": ["table", "path", "description", "type"],
    },
    "column": {
        "headers": ["table", "column", "nulltype", "datatype", "structure", "description"],
    },
    "datatype": {
        "headers": ["datatype", "parent", "transform", "condition", "structure", "description", "SQLite type", "PostgreSQL type", "RDF type", "HTML type"],
    }
}

DEFAULT_DATATYPE = 'text'
DEFAULT_PARENT_DATATYPE = DEFAULT_DATATYPE

DEFAULT_PRIMARY_KEY = 'id'
DEFAULT_PRIMARY_KEY_DATATYPE = DEFAULT_DATATYPE

# TODO change this to local var used in datatype mapping
SCHEMA_DEFAULT_RANGE = DEFAULT_DATATYPE

def main():
    # CLI
    parser = ArgumentParser()
    parser.add_argument('yaml_schema_path', type=str, help="Path to LinkML YAML schema file")
    parser.add_argument("-o", "--output-dir", required=True, help="Output directory for VALVE tables")
    parser.add_argument("-d", "--data-dir", help="Directory of LinkML YAML data files. These are NOT schemas!")
    parser.add_argument("-g", "--generate-data", help="Boolean option to generate data files from the schema.")
    parser.add_argument("-v", "--verbose", help="Boolean option log verbosely.")
    args = parser.parse_args()

    # Run
    linkml2valve(args.yaml_schema_path, args.output_dir, args.data_dir, args.generate_data, args.verbose)

def linkml2valve(yaml_schema_path: str, output_dir: str, data_dir: str = None, generate_data: bool = False, log_verbosely: bool = False):
    global LOGGER
    if log_verbosely: LOGGER.setLevel(level=logging.DEBUG)

    # Map LinkML schema to VALVE tables
    schema_tables = map_schema(yaml_schema_path, output_dir)

    # Create the actual data table files with some generated data (exclude VALVE metadata rows)
    if generate_data:
        generate_schema_data(schema_tables["table"]["rows"], schema_tables["column"]["rows"], LOGGER)

    # Prepend VALVE metadata rows to mapped tables
    all_tables = init_valve_table("test/valve_sample_schema/table.tsv", VALVE_SCHEMA, lambda row: map_table_path(row, output_dir)) + schema_tables["table"]["rows"]
    all_columns = init_valve_table("test/valve_sample_schema/column.tsv", VALVE_SCHEMA) + schema_tables["column"]["rows"]
    all_datatypes = init_valve_table("test/valve_sample_schema/datatype.tsv", None)

    # Add mapped LinkML datatypes only if there's no duplicately named VALVE datatype. Choose the VALVE datatype over the LinkML one.
    for d in schema_tables["datatype"]["rows"]:
        if d["datatype"] not in [v["datatype"] for v in all_datatypes]:
            all_datatypes.append(d)
        else:
            LOGGER.warning(f"VALVE datatype {d['datatype']} already exists. Skipping.")
    
    schema_tables["table"]["rows"] = all_tables
    schema_tables["column"]["rows"] = all_columns
    schema_tables["datatype"]["rows"] = all_datatypes

    # Serialize the combined VALVE schema and mapped LinkML schema to TSVs
    for table_name in schema_tables:
        table_dict = schema_tables[table_name]
        table_path = table_dict["path"]
        LOGGER.debug(f"Wrote {len(table_dict['rows'])} rows to '{table_path}'")
        write_dicts2tsv(table_path, table_dict["rows"], VALVE_SCHEMA[table_name]["headers"])

    # Map LinkML yaml data and serialize to VALVE data TSVs
    if data_dir is not None:
        map_data(yaml_schema_path, data_dir)



def class2table_row(class_name: str, class_description: str, table_dir: str):
    # A class is a Table row
    return {
        "table": class_name,
        "path": f'{table_dir}/{class_name}.tsv',
        "description": class_description,
        "type": None,
    }

def slot2column_row(slot_name: str,
                slot_class_name: str, 
                slot_description: str, 
                slot_range_name: str, 
                slot_range_identifier_name: str,
                slot_range_identifer_type: str,
                slot_usage_datatype: str,
                is_slot_range_a_class: bool, 
                is_primary_key: bool,
                is_required: bool):
    # A slot/attribute is a Column row
    return {
        "table": slot_class_name,
        "column": slot_name,
        "nulltype": 'empty' if not is_required else None,
        "datatype": slot2column_datatype(slot_usage_datatype, slot_range_name, is_slot_range_a_class, slot_range_identifer_type),
        "structure": slot2column_structure(slot_range_name, slot_range_identifier_name, is_slot_range_a_class, is_primary_key),
        "description": slot_description,
    }

def slot2column_datatype(slot_usage_datatype: str, slot_range_name: str, is_slot_range_a_class: bool, slot_range_identifier_type: str):
    # These map to a Column's "datatype":
        # - a slot's class-specific, slot_usage datatype
        # - a primitive type if the range is not a class
        # - a slot's range class's primary key if the range is a class
        # - the default datatype
    if slot_usage_datatype is not None:
        return slot_usage_datatype
    elif slot_range_name is not None:
        if not is_slot_range_a_class:
            # Range is not a class, e.g. a default/scalar type, so map to its name
            return slot_range_name
        elif slot_range_identifier_type is not None:
            # Range is a class AND has an identifier, so map to the datatype of the class's identifier (primary key)
            return slot_range_identifier_type
        else:
            # Range is a class but doesn't have an identifier, so map to the default datatype
            return SCHEMA_DEFAULT_RANGE
    else:
        return SCHEMA_DEFAULT_RANGE


def slot2column_structure(slot_range_name: str, slot_range_identifier_name: str, is_slot_range_a_class: bool, is_primary_key: bool):
    # These map to a Column's "structure":
        # - 'primary' if the slot is an identifier or key
        # - a 'from()' foreign key constraint if the slot has a range that's a class AND that class has an identifier/primary key
    if is_primary_key:
        return 'primary'
    elif is_slot_range_a_class and (slot_range_name is not None) and (slot_range_identifier_name is not None):
        # from() represents a foreign key constraint. The foreign key table is the class, the foreign key column is the identifier for that class.
        # TODO: if the range class doesn't have an identifier, we'll need to create one and also generate identifier values for its data
        return f'from({slot_range_name}.{slot_range_identifier_name})'
    else:
        return None

def slot2datatype_row(slot_name: str, slot_description, slot_pattern: str, slot_enum_values: List[str] = None):
    # TODO Map slot minimum_value & maximum_value to ...?
    return {
        "datatype": slot_name,
        "parent": DEFAULT_PARENT_DATATYPE,
        "transform": None,
        # A slot's pattern, or the permissible values of a slot's enum, maps to a Datatype "condition"
        "condition": (f"match(/{slot_pattern}/)" if slot_pattern else None) or (f"in({format_enum_str(slot_enum_values)})" if slot_enum_values else None),
        "structure": None, 
        "description": slot_description or f"a {slot_name}", # default to name if no description
        "SQLite type": None, # TODO
        "PostgreSQL type": None, # TODO
        "RDF type": None, # TODO
        "HTML type": None, # TODO
    }

def slot_usage2datatype_row(slot_usage: SlotDefinition, slot_class: ClassDefinition, all_classes: List[ClassDefinition], all_enums: List[EnumDefinition], datatype_dicts: List[dict]):
    # A class-specific slot_usage maps to a Datatype row only if its range is not a class or enum
    slot_usage_class = next((c for c in all_classes if c.name == slot_usage.range), None)
    slot_usage_enum = next((e for e in all_enums if e.name == slot_usage.range), None)
    if slot_usage_class is not None or slot_usage_enum is not None:
        # TODO get datatype of identifier of range class of slot usage
        # slot_usage_datatype = ...
        return None
    else:
        # Create a new Datatype for this slot usage. Then set that as the "datatype" in the Column table.
        slot_usage_datatype = f"{slot_class.name.lower()}_{slot_usage.name}"
        return slot2datatype_row(slot_usage_datatype, None, slot_usage.pattern, None)

def map_schema(yaml_schema_path: str, output_dir: str) -> dict[str, dict[str, str]]:
    # Data tables go in a subdirectory of the schema directory by default
    data_table_dir = os.path.join(output_dir, "data")

    # Parse schema
    linkml_schema = SchemaView(yaml_schema_path)
    all_classes = linkml_schema.all_classes().values()
    all_slots = linkml_schema.all_slots().values()
    all_enums = linkml_schema.all_enums().values()
    all_types = linkml_schema.all_types().values()
    SCHEMA_DEFAULT_RANGE = linkml_schema.schema.default_range

    class_count = len(all_classes)
    slot_count = len(all_slots)
    enum_count = len(all_enums)
    LOGGER.debug(f"{class_count} classes, {slot_count} slots, {enum_count} enums parsed from '{yaml_schema_path}'")
    validate_schema(all_classes, all_slots, all_enums)

    table_dicts = []
    column_dicts = []
    datatype_dicts = []

    # Map all types to Datatype table
    for type in all_types:
        datatype_dicts.append(slot2datatype_row(type.name, None, None, None))
    
    # Map classes to Table table
    for linkml_class in all_classes:
        table_dicts.append(class2table_row(linkml_class.name, linkml_class.description, data_table_dir))

        # Map slots of (transitively) inherited classes to additional columns for this class in the Column table. (Note: these include slots/attributes inherited from "mixins".)
        inherited_slots = get_inherited_class_slots(linkml_schema, linkml_class)
        for inherited_slot in inherited_slots:
            map_class_slot(linkml_schema, inherited_slot, linkml_class, column_dicts, datatype_dicts, all_classes, all_enums)

        # Map class slots to Column table
        for slot_name in linkml_class.slots:
            slot = next((s for s in all_slots if s.name == slot_name), None) # TODO check if specified class slot isn't in the list of all slots ...
            map_class_slot(linkml_schema, slot, linkml_class, column_dicts, datatype_dicts, all_classes, all_enums)
            
        # Map attributes to the Column table
        for attribute in linkml_class.attributes:
            attribute_slot = next((s for s in all_slots if s.name == attribute), None)
            map_class_slot(linkml_schema, attribute_slot, linkml_class, column_dicts, datatype_dicts, all_classes, all_enums)

        # If no identifier slot was found and used as a primary key, we need to make one for this class and add it to the Column table
        mapped_table_column_dicts = [c for c in column_dicts if c["table"] == linkml_class.name]
        class_primary_key = next((c for c in mapped_table_column_dicts if c["structure"] == "primary"), None)
        if class_primary_key is None:
            LOGGER.info(f"Class '{linkml_class.name}' has no identifier slot. Creating primary key '{DEFAULT_PRIMARY_KEY}' and adding it to the Column table.")
            # Add new primary key as the first column
            new_primary_key_column = slot2column_row(DEFAULT_PRIMARY_KEY, linkml_class.name, "generated column", None, None, None, None, is_slot_range_a_class=False, is_primary_key=True, is_required=True)
            table_columns_index = len(column_dicts)
            if len(mapped_table_column_dicts) > 0:
                table_columns_index = column_dicts.index(mapped_table_column_dicts[0])
            column_dicts.insert(table_columns_index, new_primary_key_column)
            
    # Map multivalued slots to new columns in the class table of the multivalued slot's range. This has to be done after adding primary keys for missing class identifiers.
    for slot in all_slots:
        if not slot.multivalued: continue
        slot_class = next((c for c in all_classes if slot.name in c.slots), None)
        if slot_class is None: continue
        map_multivalued_slot(slot, slot_class, column_dicts)

    # Map enums
    for enum in all_enums:
        map_enum(enum, column_dicts, datatype_dicts, table_dicts, output_dir)

    # Check invariants
    assert len(table_dicts) >= class_count, f"{class_count} classes mapped to {len(table_dicts)} tables. Expected at least as many tables as classes."
    assert len(column_dicts) >= slot_count, f"{slot_count} slots mapped to {len(column_dicts)} columns. Expected at least as many columns as slots."

    return {
        "table": {"rows":table_dicts, "path": output_dir + '/table.tsv'},
        "column": {"rows": column_dicts, "path": output_dir + '/column.tsv'}, 
        "datatype": {"rows": datatype_dicts, "path": output_dir + '/datatype.tsv'}
    }

def map_class_slot(schemaView: SchemaView, slot: SlotDefinition, slot_class: ClassDefinition, 
                   column_dicts: List[dict], datatype_dicts: List[dict],
                   all_classes: List[ClassDefinition], all_enums: List[EnumDefinition]):
    
    # Slot properties that are relevant to its corresponding Column table mapping
    is_slot_required = slot.required
    is_slot_range_a_class = False
    is_slot_primary_key = slot.identifier or slot.key

    slot_usage_datatype = None
    range_class_identifier_name = None
    range_class_identifier_datatype = None

    # If the slot is multivalued, don't add it as a column for this table. Instead, this will be mapped to another table after all class slots have been mapped and primary keys are generated.
    if slot.multivalued:
        LOGGER.info(f"Skipping multivalued slot '{slot.name}' in class '{slot_class.name}' for now.")
        return

    # If this slot's range is a class, then map that to a from() foreign key "structure" in the Column table, which references that class's identifier and datatype of that identifier
    range_class = next((c for c in all_classes if c.name == slot.range), None)
    if range_class is not None:
        is_slot_range_a_class = True
        range_class_identifier = get_identifier_or_key_slot(schemaView, range_class.name)
        if range_class_identifier is not None:
            range_class_identifier_name = range_class_identifier.name
            # TODO: Does this identifier have a slot_usage?
            slot_range_class_identifier_usage_datatype = None
            # Finally get the datatype. Note: the range of the class identifier will be the "default_range" in the schema if not specified otherwise
            range_class_identifier_datatype = slot2column_datatype(slot_range_class_identifier_usage_datatype, range_class_identifier.range, False, None)
        else:
            LOGGER.info(f"Slot '{slot.name}' has range '{range_class.name}', but '{range_class.name}' has no identifier. Using {range_class.name}.{DEFAULT_PRIMARY_KEY} as the foreign key.")
            range_class_identifier_name = DEFAULT_PRIMARY_KEY
            range_class_identifier_datatype = DEFAULT_PRIMARY_KEY_DATATYPE
<<<<<<< HEAD

    # Map the range of a class-specific slot_usage to a new Datatype row. Example: "primary_email" in Person uses a "person_primary_email" datatype.
    # If slot_usage has a class as its range, then map that to a from() foreign key "structure" in the Column table.
    # TODO: If slot_usage has an enum as its range, then map that to a from() foreign key "structure" in the Column table.
    slot_usage = slot_class.slot_usage.get(slot.name)
    if slot_usage is not None:
        new_datatype_row = slot_usage2datatype_row(slot_usage, slot_class, all_classes, all_enums, datatype_dicts)
        if new_datatype_row is not None:
            datatype_dicts.append(new_datatype_row)
            slot_usage_datatype = new_datatype_row["datatype"]

    # Map slot range to a datatype only if it's not a class or enum, and we haven't already added it from somewhere else (ex. slot usage)
    is_slot_range_an_enum = slot.range in [e.name for e in all_enums]
    if (slot.range is not None) and (not is_slot_range_a_class) and (not is_slot_range_an_enum) and (not slot.range in [d["datatype"] for d in datatype_dicts]):
        datatype_dicts.append(slot2datatype_row(slot.range, None, None, None))
=======
>>>>>>> 126ee74f
        
    # Finally map slot to column
    column_dicts.append(slot2column_row(slot.name, 
                                        slot_class.name, 
                                        slot.description, 
                                        slot.range, 
                                        range_class_identifier_name,
                                        range_class_identifier_datatype,
                                        slot_usage_datatype, 
                                        is_slot_range_a_class,
                                        is_slot_primary_key,
                                        is_slot_required))

def map_multivalued_slot(slot: SlotDefinition, slot_class: ClassDefinition, column_dicts: List[dict]):
    """Add a new column to the range class of this slot, where the "structure" is from(<range_class>.<identifier>)"""
    # Ex. Person
    #       - has_medical_history:
    #           multivalued: true
    #           range: MedicalEvent
    #  => MedicalEvent
    #       - person:
    #           range: Person

    new_column_table_name = slot.range # ex. MedicalEvent
    new_column_name = slot_class.name.lower() # ex. person   
    new_column_fk_table = slot_class.name # ex. Person

    # Get the primary key of the table that serves as the range of this slot
    slot_class_table_dicts = [c for c in column_dicts if c["table"] == slot_class.name]
    slot_range_class_primary_key_column = next((c for c in slot_class_table_dicts if c["structure"] == "primary"), None)
    if slot_range_class_primary_key_column is None:
        raise Exception(f"Cannot map multivalued slot '{slot.name}' with range '{slot.range}' in class '{slot_class.name}'. No primary key found for range class '{slot.range}' but every class table should have a primary key.")

    new_column_fk_column = slot_range_class_primary_key_column["column"] # ex. Person.id
    new_column_datatype = slot_range_class_primary_key_column["datatype"] # ex. string

    LOGGER.info(f"Mapping multivalued slot '{slot.name}' with range '{slot.range}' in class '{slot_class.name}' => to new column '{new_column_name}' in '{new_column_table_name}'")

    column_dicts.append(slot2column_row(new_column_name, new_column_table_name, f"generated column from multivalued slot {slot_class.name}.{slot.name}", 
                                        new_column_fk_table, new_column_fk_column, new_column_datatype,
                                        slot_usage_datatype=None, 
                                        is_slot_range_a_class=True, is_primary_key=False, is_required=slot.required))


def map_enum(enum: EnumDefinition, column_dicts: List[dict], datatype_dicts: List[dict], table_dicts: List[dict], valve_dir: str):
    # Map permissible enum values to "condition" in Datatype table
    datatype_dicts.append(slot2datatype_row(enum.name, enum.description, None, enum.permissible_values))

    # Map enum to Table table, with a Permissible Value column and IRI/meaning column
    # table_dicts.append(class2table_row(enum.name, enum.description, valve_dir))

    # TODO: designate enum table "type" as "enum table" ?
    # column_dicts.append(slot2column_row("permissible_value", enum.name, "Permissible Value", None, None, None, None, False, False, is_required=True))
    # column_dicts.append(slot2column_row("meaning", enum.name, "IRI Meaning", None, None, None, None, False, False, is_required=True))

    # Need to create a primary key so these permissible values can serve as foreign
    # column_dicts.append(slot2column_row(DEFAULT_PRIMARY_KEY, enum.name, None, None, None, None, None, None, is_primary_key=True, is_required=True))

    # TODO: actually create the enum table with permissible values + IRIs as rows


def map_data(yaml_schema_path: str, yaml_data_dir: str):
    raise NotImplementedError("LinkML data mapping not implemented yet")


def get_inherited_class_slots(schemaView: SchemaView, linkml_class: ClassDefinition) -> List[SlotDefinition]:
    """Get only slots of this class that are inherited from some ancestor class, so we can track these separately from the non-inherited slots/attributes"""
    return [slot for slot in schemaView.class_induced_slots(linkml_class.name) if (slot.name not in linkml_class.slots) and (slot.name not in linkml_class.attributes)]

# Copied from https://github.com/linkml/linkml/blob/c933c7c0c82e3eaa48d815f9cae033360626438e/linkml/generators/typescriptgen.py#L140
def get_identifier_or_key_slot(sv: SchemaView, cn: ClassDefinitionName) -> Optional[SlotDefinition]:
    """Get class's identifier slot, or a slot that's an identifier from some (transitively) inherited class"""
    # TODO: Get other imported identifiers from, e.g. Address's class_uri: schema:PostalAddress
    id_slot = sv.get_identifier_slot(cn)
    if id_slot:
        return id_slot
    else:
        for s in sv.class_induced_slots(cn):
            if s.key:
                return s
        return None

def format_enum_str(enum_values: List[str]):
    return ','.join([f"'{v}'" for v in enum_values])

def validate_schema(classes: List[ClassDefinition], slots: List[SlotDefinition], enums: List[EnumDefinition]):
    # Check for slots not associated to a class
    class_slots = [slot for c in classes for slot in c.slots] + [slot for c in classes for slot in c.attributes]
    classless_slots = [s.name for s in slots if s.name not in class_slots]
    if classless_slots:
        LOGGER.warning(f"Slots not associated to a class won't be mapped: {', '.join(classless_slots)}")

def init_valve_table(valve_tsv_path: str, column_filter: dict, map_valve_row: Callable = lambda row: row):
    # TODO: Use VALVE lib to get metadata tables instead of a sample schema
    with open(valve_tsv_path, 'r') as table_file:
        reader = csv.DictReader(table_file, delimiter='\t')
        return [map_valve_row(row) for row in reader if (not column_filter) or (row.get("table") in column_filter)]

def map_table_path(row: dict, output_dir: str):
    """Returns copy of row with "path" modified"""
    return dict(row, path=os.path.join(output_dir, row.get("table") + ".tsv"))

if __name__ == "__main__":
    main()<|MERGE_RESOLUTION|>--- conflicted
+++ resolved
@@ -294,7 +294,6 @@
             LOGGER.info(f"Slot '{slot.name}' has range '{range_class.name}', but '{range_class.name}' has no identifier. Using {range_class.name}.{DEFAULT_PRIMARY_KEY} as the foreign key.")
             range_class_identifier_name = DEFAULT_PRIMARY_KEY
             range_class_identifier_datatype = DEFAULT_PRIMARY_KEY_DATATYPE
-<<<<<<< HEAD
 
     # Map the range of a class-specific slot_usage to a new Datatype row. Example: "primary_email" in Person uses a "person_primary_email" datatype.
     # If slot_usage has a class as its range, then map that to a from() foreign key "structure" in the Column table.
@@ -306,12 +305,6 @@
             datatype_dicts.append(new_datatype_row)
             slot_usage_datatype = new_datatype_row["datatype"]
 
-    # Map slot range to a datatype only if it's not a class or enum, and we haven't already added it from somewhere else (ex. slot usage)
-    is_slot_range_an_enum = slot.range in [e.name for e in all_enums]
-    if (slot.range is not None) and (not is_slot_range_a_class) and (not is_slot_range_an_enum) and (not slot.range in [d["datatype"] for d in datatype_dicts]):
-        datatype_dicts.append(slot2datatype_row(slot.range, None, None, None))
-=======
->>>>>>> 126ee74f
         
     # Finally map slot to column
     column_dicts.append(slot2column_row(slot.name, 
